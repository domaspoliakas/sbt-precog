--- conflicted
+++ resolved
@@ -8,7 +8,7 @@
 resolvers += Resolver.sonatypeRepo("snapshots")
 
 libraryDependencies ++= Seq(
-  "org.typelevel"       %% "cats-effect"              % "2.1.3",
+  "org.typelevel"       %% "cats-effect"              % "2.1.4",
   "co.fs2"              %% "fs2-core"                 % "2.2.1",
   "com.47deg"           %% "github4s"                 % "0.24.1+14-df9ec5e7-SNAPSHOT",
   "org.http4s"          %% "http4s-async-http-client" % "0.21.4",
@@ -24,7 +24,6 @@
 enablePlugins(GraphQLCodegenPlugin)
 
 libraryDependencies ++= Seq(
-<<<<<<< HEAD
   compilerPlugin("com.github.ghik" % "silencer-plugin" % "1.6.0" cross CrossVersion.full),
   "com.github.ghik" % "silencer-lib" % "1.6.0" % Provided cross CrossVersion.full
 )
@@ -32,8 +31,4 @@
 scalacOptions += s"-P:silencer:pathFilters=${sourceManaged.value}/.*"
 
 graphqlCodegenSchema := (Compile / resourceDirectory).value / "core" / "schema.graphql"
-graphqlCodegenJson := JsonCodec.Circe
-=======
-  "org.typelevel" %% "cats-effect" % "2.1.4",
-  "com.47deg" %% "github4s" % "0.22.0")
->>>>>>> 70c516ee
+graphqlCodegenJson := JsonCodec.Circe