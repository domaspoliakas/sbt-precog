--- conflicted
+++ resolved
@@ -1,12 +1,8 @@
 libraryDependencies += "org.yaml" % "snakeyaml" % "1.26"
 
 addSbtPlugin("io.crashbox"       % "sbt-gpg"            % "0.2.1")
-addSbtPlugin("com.codecommit"    % "sbt-github-actions" % "0.8.0")
-<<<<<<< HEAD
-addSbtPlugin("de.heikoseeberger" % "sbt-header"         % "5.6.0")
-=======
+addSbtPlugin("com.codecommit"    % "sbt-github-actions" % "0.6.3")
 addSbtPlugin("de.heikoseeberger" % "sbt-header"         % "5.4.0")
->>>>>>> fe36727c
 addSbtPlugin("com.dcsobral"      % "sbt-trickle"        % "0.3-8f135be")
 
 val specs2Version = "4.10.0"
