libraryDependencies += "org.yaml" % "snakeyaml" % "1.25"

addSbtPlugin("io.crashbox"       % "sbt-gpg"            % "0.2.1")
addSbtPlugin("com.codecommit"    % "sbt-github-actions" % "0.1-58d9629")
<<<<<<< HEAD
addSbtPlugin("de.heikoseeberger" % "sbt-header"         % "5.4.0")
addSbtPlugin("com.dcsobral"      % "sbt-trickle"        % "0.1.0")
=======
addSbtPlugin("de.heikoseeberger" % "sbt-header"         % "5.3.1")
addSbtPlugin("com.dcsobral"      % "sbt-trickle"        % "0.2.2")

libraryDependencies ++= Seq(
  "org.typelevel" %% "cats-effect" % "2.1.2",
  "com.47deg" %% "github4s" % "0.22.0")
>>>>>>> f7e5169f
<|MERGE_RESOLUTION|>--- conflicted
+++ resolved
@@ -2,14 +2,9 @@
 
 addSbtPlugin("io.crashbox"       % "sbt-gpg"            % "0.2.1")
 addSbtPlugin("com.codecommit"    % "sbt-github-actions" % "0.1-58d9629")
-<<<<<<< HEAD
-addSbtPlugin("de.heikoseeberger" % "sbt-header"         % "5.4.0")
-addSbtPlugin("com.dcsobral"      % "sbt-trickle"        % "0.1.0")
-=======
 addSbtPlugin("de.heikoseeberger" % "sbt-header"         % "5.3.1")
 addSbtPlugin("com.dcsobral"      % "sbt-trickle"        % "0.2.2")
 
 libraryDependencies ++= Seq(
   "org.typelevel" %% "cats-effect" % "2.1.2",
-  "com.47deg" %% "github4s" % "0.22.0")
->>>>>>> f7e5169f
+  "com.47deg" %% "github4s" % "0.22.0")